import { defineConfig } from "vitepress";
import proc from "node:child_process";
import imgit from "imgit/vite";

export default defineConfig({
    title: "SpriteDicing",
    titleTemplate: ":title • SpriteDicing",
    description: "Cross-engine tool for lossless compression of sprite textures with identical areas.",
    appearance: "dark",
    cleanUrls: true,
    lastUpdated: true,
    vite: { plugins: [imgit({ width: 688 })] },
    head: [
        ["link", { rel: "icon", href: "/favicon.svg" }],
        ["link", { rel: "preload", href: "/fonts/inter.woff2", as: "font", type: "font/woff2", crossorigin: "" }],
        ["link", { rel: "preload", href: "/fonts/jb.woff2", as: "font", type: "font/woff2", crossorigin: "" }],
        // ["meta", { name: "og:image", content: "/img/og.jpg" }],
        ["meta", { name: "twitter:card", content: "summary_large_image" }]
    ],
    themeConfig: {
        logo: { src: "/favicon.svg" },
        logoLink: "/",
        socialLinks: [{ icon: "github", link: "https://github.com/elringus/sprite-dicing" }],
        search: { provider: "local", options: { detailedView: true } },
        lastUpdated: { text: "Updated", formatOptions: { dateStyle: "medium" } },
        sidebarMenuLabel: "Menu",
        darkModeSwitchLabel: "Appearance",
        returnToTopLabel: "Return to top",
        outline: { label: "On this page", level: "deep" },
        docFooter: { prev: "Previous page", next: "Next page" },
        nav: [
            { text: "Guide", link: "/guide/", activeMatch: "/guide/" },
            { text: "Reference", link: "/api/", activeMatch: "/api/" },
            {
                text: proc.execSync("git describe --abbrev=0 --tags").toString(), items: [
                    { text: "Changes", link: "https://github.com/elringus/sprite-dicing/releases/latest" },
                    { text: "Contribute", link: "https://github.com/elringus/sprite-dicing/labels/help%20wanted" }
                ]
            }
        ],
        editLink: {
            pattern: "https://github.com/elringus/sprite-dicing/edit/main/docs/:path",
            text: "Edit this page on GitHub"
        },
        sidebar: {
            "/guide/": [
                {
                    text: "Guide",
                    items: [
                        { text: "Introduction", link: "/guide/" },
                        { text: "Getting Started", link: "/guide/getting-started" },
                        { text: "API", link: "/guide/api" },
                        { text: "ABI", link: "/guide/abi" },
                        { text: "CLI", link: "/guide/cli" },
                        { text: "Unity", link: "/guide/unity" }
                    ]
                }
            ]
        }
    },
<<<<<<< HEAD
    sitemap: { hostname: "https://sprite-dicing.netlify.app" }
=======
    sitemap: { hostname: "https://dicing.elringus.me" }
>>>>>>> 33f9cf69
});<|MERGE_RESOLUTION|>--- conflicted
+++ resolved
@@ -58,9 +58,5 @@
             ]
         }
     },
-<<<<<<< HEAD
-    sitemap: { hostname: "https://sprite-dicing.netlify.app" }
-=======
     sitemap: { hostname: "https://dicing.elringus.me" }
->>>>>>> 33f9cf69
 });